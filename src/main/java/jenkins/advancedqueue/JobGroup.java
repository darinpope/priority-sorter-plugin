--- conflicted
+++ resolved
@@ -26,13 +26,10 @@
 import java.util.ArrayList;
 import java.util.List;
 
-<<<<<<< HEAD
 import jenkins.advancedqueue.jobinclusion.JobInclusionStrategy;
 import jenkins.advancedqueue.jobinclusion.strategy.ViewBasedJobInclusionStrategy;
-=======
 import javax.annotation.Nonnull;
 
->>>>>>> 107e02f3
 import jenkins.advancedqueue.priority.PriorityStrategy;
 import net.sf.json.JSONArray;
 import net.sf.json.JSONObject;
@@ -82,17 +79,14 @@
 
 	private int id = 0;
 	private int priority = 2;
-<<<<<<< HEAD
 	/**
 	 * @deprecated Used in 2.x now replaced with dynamic {@link JobGroup#jobGroupStrategy}
 	 */
 	@Deprecated
 	private String view = null;
 	private JobInclusionStrategy jobGroupStrategy = null;
-=======
 	private String description = "";
-	private String view;
->>>>>>> 107e02f3
+
 	private boolean runExclusive = false;
 	/**
 	 * @deprecated Used in 2.x now replaced with dynamic {@link JobGroup#jobGroupStrategy}
