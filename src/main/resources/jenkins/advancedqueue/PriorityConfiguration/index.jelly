--- conflicted
+++ resolved
@@ -16,26 +16,12 @@
  				<f:entry>
 					<f:repeatable var="jobGroup" items="${it.jobGroups}" header="JobGroup">
 						<table width="75%">
-<<<<<<< HEAD
+                           <f:entry title="Description">
+                                    <f:textarea name="description" value="${jobGroup.description}"/>
+                            </f:entry>
 							<f:entry>
 								<j:set var="instance" value="${jobGroup}"/>
 			 					<f:dropdownDescriptorSelector title="Jobs to include" field="jobGroupStrategy" descriptors="${it.jobInclusionStrategyDescriptors}"/>
-=======
-                           <f:entry title="Description">
-                                    <f:textarea name="description" value="${jobGroup.description}"/>
-                            </f:entry>
-							<f:entry title="Apply to Jobs in View">
-			 					<select name="view">
-			                		<j:forEach var="view" items="${it.listViewItems}">
-			                			<j:if test="${view.value == jobGroup.view}">
-			                				<f:option value="${view.value}" selected="true">${view.name}</f:option>
-			                			</j:if>
-			                			<j:if test="${view.value != jobGroup.view}">
-			                    			<f:option value="${view.value}">${view.name}</f:option>
-			                    		</j:if>															
-			                		</j:forEach>
-			            		</select>
->>>>>>> 107e02f3
 		            		</f:entry>
 		            		<f:entry title="Priority">
 			 					<select name="priority">
