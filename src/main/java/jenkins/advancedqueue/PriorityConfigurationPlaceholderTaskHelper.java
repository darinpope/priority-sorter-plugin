package jenkins.advancedqueue;

import hudson.Plugin;
import hudson.model.Job;
import hudson.model.Queue;
import java.util.logging.Level;
import java.util.logging.Logger;
import javax.annotation.Nonnull;
import jenkins.advancedqueue.sorter.ItemInfo;
import jenkins.advancedqueue.sorter.QueueItemCache;
import jenkins.model.Jenkins;
import org.jenkinsci.plugins.workflow.support.steps.ExecutorStepExecution;

class PriorityConfigurationPlaceholderTaskHelper {

<<<<<<< HEAD
    private static final Logger LOGGER = Logger.getLogger(PriorityConfigurationPlaceholderTaskHelper.class.getName());
    
    boolean isPlaceholderTask(Queue.Task task) {
        return isPlaceholderTaskUsed() && task instanceof  ExecutorStepExecution.PlaceholderTask;
    }

    @Nonnull
    PriorityConfigurationCallback getPriority(@Nonnull ExecutorStepExecution.PlaceholderTask task, @Nonnull PriorityConfigurationCallback priorityCallback) {
        Queue.Task ownerTask = task.getOwnerTask();
        if (ownerTask instanceof Job<?, ?>) {
            Job<?, ?> job = (Job<?, ?>) ownerTask;
            ItemInfo itemInfo = QueueItemCache.get().getItem(job.getName());
            itemInfo.getPriority();
            priorityCallback.setPrioritySelection(itemInfo.getPriority());
        } else {
            if (LOGGER.isLoggable(Level.FINE)) {
                LOGGER.log(Level.FINE, "Cannot determine priority of the Pipeline Placeholder Task {0}. Its owner task {1} is not a Job (type is {2}). " +
                        "Custom priority will not be set",
                        new Object[] {task, ownerTask, ownerTask != null ? ownerTask.getClass() : "null"});
            }
        }
        return priorityCallback;
    }

    static boolean isPlaceholderTaskUsed() {
        Plugin plugin = Jenkins.getInstance().getPlugin("workflow-durable-task-step");
        return plugin != null && plugin.getWrapper().isActive();
    }
=======
	boolean isPlaceholderTask(Queue.Task task) {
		return isPlaceholderTaskUsed() && task instanceof ExecutorStepExecution.PlaceholderTask;
	}

	PriorityConfigurationCallback getPriority(ExecutorStepExecution.PlaceholderTask task,
			PriorityConfigurationCallback priorityCallback) {
		Job<?, ?> job = (Job<?, ?>) task.getOwnerTask();
		ItemInfo itemInfo = QueueItemCache.get().getItem(job.getName());

		// Can be null if job didn't run yet

		if (itemInfo != null) {
			priorityCallback.setPrioritySelection(itemInfo.getPriority());
		} else {
			priorityCallback.setPrioritySelection(PrioritySorterConfiguration.get().getStrategy().getDefaultPriority());
		}

		return priorityCallback;
	}

	static boolean isPlaceholderTaskUsed() {
		Plugin plugin = Jenkins.getInstance().getPlugin("workflow-durable-task-step");
		return plugin != null && plugin.getWrapper().isActive();
	}
>>>>>>> ca2ba818

}<|MERGE_RESOLUTION|>--- conflicted
+++ resolved
@@ -13,12 +13,11 @@
 
 class PriorityConfigurationPlaceholderTaskHelper {
 
-<<<<<<< HEAD
     private static final Logger LOGGER = Logger.getLogger(PriorityConfigurationPlaceholderTaskHelper.class.getName());
     
-    boolean isPlaceholderTask(Queue.Task task) {
-        return isPlaceholderTaskUsed() && task instanceof  ExecutorStepExecution.PlaceholderTask;
-    }
+	boolean isPlaceholderTask(Queue.Task task) {
+		return isPlaceholderTaskUsed() && task instanceof ExecutorStepExecution.PlaceholderTask;
+	}
 
     @Nonnull
     PriorityConfigurationCallback getPriority(@Nonnull ExecutorStepExecution.PlaceholderTask task, @Nonnull PriorityConfigurationCallback priorityCallback) {
@@ -26,8 +25,11 @@
         if (ownerTask instanceof Job<?, ?>) {
             Job<?, ?> job = (Job<?, ?>) ownerTask;
             ItemInfo itemInfo = QueueItemCache.get().getItem(job.getName());
-            itemInfo.getPriority();
-            priorityCallback.setPrioritySelection(itemInfo.getPriority());
+            if (itemInfo != null) {
+                priorityCallback.setPrioritySelection(itemInfo.getPriority());
+            } else {
+                priorityCallback.setPrioritySelection(PrioritySorterConfiguration.get().getStrategy().getDefaultPriority());
+            }
         } else {
             if (LOGGER.isLoggable(Level.FINE)) {
                 LOGGER.log(Level.FINE, "Cannot determine priority of the Pipeline Placeholder Task {0}. Its owner task {1} is not a Job (type is {2}). " +
@@ -38,35 +40,9 @@
         return priorityCallback;
     }
 
-    static boolean isPlaceholderTaskUsed() {
-        Plugin plugin = Jenkins.getInstance().getPlugin("workflow-durable-task-step");
-        return plugin != null && plugin.getWrapper().isActive();
-    }
-=======
-	boolean isPlaceholderTask(Queue.Task task) {
-		return isPlaceholderTaskUsed() && task instanceof ExecutorStepExecution.PlaceholderTask;
-	}
-
-	PriorityConfigurationCallback getPriority(ExecutorStepExecution.PlaceholderTask task,
-			PriorityConfigurationCallback priorityCallback) {
-		Job<?, ?> job = (Job<?, ?>) task.getOwnerTask();
-		ItemInfo itemInfo = QueueItemCache.get().getItem(job.getName());
-
-		// Can be null if job didn't run yet
-
-		if (itemInfo != null) {
-			priorityCallback.setPrioritySelection(itemInfo.getPriority());
-		} else {
-			priorityCallback.setPrioritySelection(PrioritySorterConfiguration.get().getStrategy().getDefaultPriority());
-		}
-
-		return priorityCallback;
-	}
-
 	static boolean isPlaceholderTaskUsed() {
 		Plugin plugin = Jenkins.getInstance().getPlugin("workflow-durable-task-step");
 		return plugin != null && plugin.getWrapper().isActive();
 	}
->>>>>>> ca2ba818
 
 }