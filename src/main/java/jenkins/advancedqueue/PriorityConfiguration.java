--- conflicted
+++ resolved
@@ -257,44 +257,8 @@
 		}
 		for (JobGroup jobGroup : jobGroups) {
 			priorityCallback.addDecisionLog(0, "Evaluating JobGroup [" + jobGroup.getId() + "] ...");
-<<<<<<< HEAD
 			if (jobGroup.getJobGroupStrategy().contains(priorityCallback, job)) {
 				return jobGroup;
-=======
-			Collection<View> views = Jenkins.getInstance().getViews();
-			nextView: for (View view : views) {
-				priorityCallback.addDecisionLog(1, "Evaluating View [" + view.getViewName() + "] ...");
-				if (view.getViewName().equals(jobGroup.getView())) {
-					// Now check if the item is actually in the view
-					if (isJobInView(job, view)) {
-						// If filtering is not used use the priority
-						// If filtering is used but the pattern is empty regard
-						// it as a match all
-						if (!jobGroup.isUseJobFilter() || jobGroup.getJobPattern().trim().isEmpty()) {
-							priorityCallback.addDecisionLog(2, "Not using filter ...");
-							return jobGroup;
-						} else {
-							priorityCallback.addDecisionLog(2, "Using filter ...");
-							// So filtering is on - use the priority if there's
-							// a match
-							try {
-								if (job.getName().matches(jobGroup.getJobPattern())) {
-									priorityCallback.addDecisionLog(3, "Job is matching the filter ...");
-									return jobGroup;
-								} else {
-									priorityCallback.addDecisionLog(3, "Job is not matching the filter ...");
-									continue nextView;
-								}
-							} catch (PatternSyntaxException e) {
-								// If the pattern is broken treat this a non
-								// match
-								priorityCallback.addDecisionLog(3, " Filter has syntax error");
-								continue nextView;
-							}
-						}
-					}
-				}
->>>>>>> f373ce2f
 			}
 		}
 		return null;
